use std::boxed::FnBox;
use std::fmt;
use std::thread::{self, JoinHandle};
use std::sync::mpsc::{self, Sender};
use self::txn::Scheduler;

mod engine;
mod mvcc;
mod txn;

pub use self::engine::{Engine, Dsn};
pub use self::mvcc::{MvccStore, Prewrite};

pub type Key = Vec<u8>;
pub type RefKey<'a> = &'a [u8];
pub type Value = Vec<u8>;
pub type KvPair = (Key, Value);
pub type Callback<T> = Box<FnBox(Result<T>) + Send>;

#[allow(type_complexity)]
pub enum Command {
    Get {
        key: Key,
<<<<<<< HEAD
        ts: u64,
=======
        start_ts: u64,
>>>>>>> ad1db06a
        callback: Callback<Option<Value>>,
    },
    Scan {
        start_key: Key,
        limit: usize,
<<<<<<< HEAD
        ts: u64,
=======
        start_ts: u64,
>>>>>>> ad1db06a
        callback: Callback<Vec<KvPair>>,
    },
    Prewrite {
        puts: Vec<KvPair>,
        deletes: Vec<Key>,
        locks: Vec<Key>,
        start_ts: u64,
        callback: Callback<()>,
    },
    Commit {
        start_ts: u64,
        commit_ts: u64,
        callback: Callback<()>,
    },
}

impl fmt::Debug for Command {
    fn fmt(&self, f: &mut fmt::Formatter) -> fmt::Result {
        match *self {
<<<<<<< HEAD
            Command::Get{ref key, ts, ..} => write!(f, "kv::command::get {:?} @ {}", key, ts),
            Command::Scan{ref start_key, limit, ts, ..} => {
                write!(f, "kv::command::scan {:?}({}) @ {}", start_key, limit, ts)
=======
            Command::Get{ref key, start_ts, ..} => {
                write!(f, "kv::command::get {:?} @ {}", key, start_ts)
            }
            Command::Scan{ref start_key, limit, start_ts, ..} => {
                write!(f,
                       "kv::command::scan {:?}({}) @ {}",
                       start_key,
                       limit,
                       start_ts)
>>>>>>> ad1db06a
            }
            Command::Prewrite {ref puts, ref deletes, ref locks, start_ts, ..} => {
                write!(f,
                       "kv::command::prewrite puts({}), deletes({}), locks({}) @ {}",
                       puts.len(),
                       deletes.len(),
                       locks.len(),
                       start_ts)
            }
            Command::Commit{start_ts, commit_ts, ..} => {
                write!(f, "kv::command::commit {} -> {}", start_ts, commit_ts)
            }
        }
    }
}

pub struct Storage {
    tx: Sender<Message>,
    thread: JoinHandle<Result<()>>,
}

impl Storage {
    pub fn new(dsn: Dsn) -> Result<Storage> {
        let mut scheduler = {
            let engine = try!(engine::new_engine(dsn));
            Scheduler::new(engine)
        };
        let (tx, rx) = mpsc::channel::<Message>();
        let desc = format!("{:?}", dsn);
        let handle = thread::spawn(move || {
            info!("storage: [{}] started.", desc);
            loop {
                let msg = try!(rx.recv());
                debug!("recv message: {:?}", msg);
                match msg {
                    Message::Command(cmd) => scheduler.handle_cmd(cmd),
                    Message::Close => break,
                }
            }
            info!("storage: [{}] closing.", desc);
            Ok(())
        });
        Ok(Storage {
            tx: tx,
            thread: handle,
        })
    }

    pub fn stop(self) -> Result<()> {
        try!(self.tx.send(Message::Close));
        try!(try!(self.thread.join()));
        Ok(())
    }

<<<<<<< HEAD
    pub fn async_get(&self, key: Key, ts: u64, callback: Callback<Option<Value>>) -> Result<()> {
        let cmd = Command::Get {
            key: key,
            ts: ts,
=======
    pub fn async_get(&self,
                     key: Key,
                     start_ts: u64,
                     callback: Callback<Option<Value>>)
                     -> Result<()> {
        let cmd = Command::Get {
            key: key,
            start_ts: start_ts,
>>>>>>> ad1db06a
            callback: callback,
        };
        try!(self.tx.send(Message::Command(cmd)));
        Ok(())
    }

    pub fn async_scan(&self,
                      start_key: Key,
                      limit: usize,
<<<<<<< HEAD
                      ts: u64,
=======
                      start_ts: u64,
>>>>>>> ad1db06a
                      callback: Callback<Vec<KvPair>>)
                      -> Result<()> {
        let cmd = Command::Scan {
            start_key: start_key,
            limit: limit,
<<<<<<< HEAD
            ts: ts,
=======
            start_ts: start_ts,
>>>>>>> ad1db06a
            callback: callback,
        };
        try!(self.tx.send(Message::Command(cmd)));
        Ok(())
    }

    pub fn async_prewrite(&self,
                          puts: Vec<KvPair>,
                          deletes: Vec<Key>,
                          locks: Vec<Key>,
                          start_ts: u64,
                          callback: Callback<()>)
                          -> Result<()> {
        let cmd = Command::Prewrite {
            puts: puts,
            deletes: deletes,
            locks: locks,
            start_ts: start_ts,
            callback: callback,
        };
        try!(self.tx.send(Message::Command(cmd)));
        Ok(())
    }

    pub fn async_commit(&self,
                        start_ts: u64,
                        commit_ts: u64,
                        callback: Callback<()>)
                        -> Result<()> {
        let cmd = Command::Commit {
            start_ts: start_ts,
            commit_ts: commit_ts,
            callback: callback,
        };
        try!(self.tx.send(Message::Command(cmd)));
        Ok(())
    }
}

#[derive(Debug)]
pub enum Message {
    Command(Command),
    Close,
}

quick_error! {
    #[derive(Debug)]
    pub enum Error {
        Recv(err: mpsc::RecvError) {
            from()
            cause(err)
            description(err.description())
        }
        Send(err: mpsc::SendError<Message>) {
            from()
            cause(err)
            description(err.description())
        }
        Engine(err: engine::Error) {
            from()
            cause(err)
            description(err.description())
        }
        Mvcc(err: mvcc::Error) {
            from()
            cause(err)
            description(err.description())
        }
        Txn(err: txn::Error) {
            from()
            cause(err)
            description(err.description())
        }
        Other(err: Box<::std::any::Any + Send>) {
            from()
        }
    }
}

pub type Result<T> = ::std::result::Result<T, Error>;

#[cfg(test)]
mod tests {
    use super::{Dsn, Storage, Result, Value, Callback};

    fn expect_get_none() -> Callback<Option<Value>> {
        Box::new(|x: Result<Option<Value>>| assert_eq!(x.unwrap(), None))
    }

    fn expect_get_val(v: Vec<u8>) -> Callback<Option<Value>> {
        Box::new(move |x: Result<Option<Value>>| assert_eq!(x.unwrap().unwrap(), v))
    }

    fn expect_ok() -> Callback<()> {
        Box::new(|x: Result<()>| assert!(x.is_ok()))
    }

    fn expect_fail() -> Callback<()> {
        Box::new(|x: Result<()>| assert!(x.is_err()))
    }

    #[test]
    fn test_get_put() {
        let storage = Storage::new(Dsn::Memory).unwrap();
        storage.async_get(vec![b'x'], 100u64, expect_get_none()).unwrap();
        storage.async_prewrite(vec![(vec![b'x'], b"100".to_vec())],
                               vec![],
                               vec![],
                               100u64,
                               expect_ok())
               .unwrap();
        storage.async_commit(100u64, 101u64, expect_ok()).unwrap();
        storage.async_get(vec![b'x'], 100u64, expect_get_none()).unwrap();
        storage.async_get(vec![b'x'], 101u64, expect_get_val(b"100".to_vec())).unwrap();
        storage.stop().unwrap();
    }

    #[test]
    fn test_txn() {
        let storage = Storage::new(Dsn::Memory).unwrap();
        storage.async_prewrite(vec![(vec![b'x'], b"100".to_vec())],
                               vec![],
                               vec![],
                               100u64,
                               expect_ok())
               .unwrap();
        storage.async_prewrite(vec![(vec![b'y'], b"101".to_vec())],
                               vec![],
                               vec![],
                               101u64,
                               expect_ok())
               .unwrap();
        storage.async_commit(100u64, 110u64, expect_ok()).unwrap();
        storage.async_commit(101u64, 111u64, expect_ok()).unwrap();
        storage.async_get(vec![b'x'], 120u64, expect_get_val(b"100".to_vec())).unwrap();
        storage.async_get(vec![b'y'], 120u64, expect_get_val(b"101".to_vec())).unwrap();
        storage.async_prewrite(vec![(vec![b'x'], b"105".to_vec())],
                               vec![],
                               vec![],
                               105u64,
                               expect_fail())
               .unwrap();
        storage.stop().unwrap();
    }
}<|MERGE_RESOLUTION|>--- conflicted
+++ resolved
@@ -21,21 +21,13 @@
 pub enum Command {
     Get {
         key: Key,
-<<<<<<< HEAD
-        ts: u64,
-=======
-        start_ts: u64,
->>>>>>> ad1db06a
+        start_ts: u64,
         callback: Callback<Option<Value>>,
     },
     Scan {
         start_key: Key,
         limit: usize,
-<<<<<<< HEAD
-        ts: u64,
-=======
-        start_ts: u64,
->>>>>>> ad1db06a
+        start_ts: u64,
         callback: Callback<Vec<KvPair>>,
     },
     Prewrite {
@@ -55,11 +47,6 @@
 impl fmt::Debug for Command {
     fn fmt(&self, f: &mut fmt::Formatter) -> fmt::Result {
         match *self {
-<<<<<<< HEAD
-            Command::Get{ref key, ts, ..} => write!(f, "kv::command::get {:?} @ {}", key, ts),
-            Command::Scan{ref start_key, limit, ts, ..} => {
-                write!(f, "kv::command::scan {:?}({}) @ {}", start_key, limit, ts)
-=======
             Command::Get{ref key, start_ts, ..} => {
                 write!(f, "kv::command::get {:?} @ {}", key, start_ts)
             }
@@ -69,7 +56,6 @@
                        start_key,
                        limit,
                        start_ts)
->>>>>>> ad1db06a
             }
             Command::Prewrite {ref puts, ref deletes, ref locks, start_ts, ..} => {
                 write!(f,
@@ -124,12 +110,6 @@
         Ok(())
     }
 
-<<<<<<< HEAD
-    pub fn async_get(&self, key: Key, ts: u64, callback: Callback<Option<Value>>) -> Result<()> {
-        let cmd = Command::Get {
-            key: key,
-            ts: ts,
-=======
     pub fn async_get(&self,
                      key: Key,
                      start_ts: u64,
@@ -138,7 +118,6 @@
         let cmd = Command::Get {
             key: key,
             start_ts: start_ts,
->>>>>>> ad1db06a
             callback: callback,
         };
         try!(self.tx.send(Message::Command(cmd)));
@@ -148,21 +127,13 @@
     pub fn async_scan(&self,
                       start_key: Key,
                       limit: usize,
-<<<<<<< HEAD
-                      ts: u64,
-=======
                       start_ts: u64,
->>>>>>> ad1db06a
                       callback: Callback<Vec<KvPair>>)
                       -> Result<()> {
         let cmd = Command::Scan {
             start_key: start_key,
             limit: limit,
-<<<<<<< HEAD
-            ts: ts,
-=======
-            start_ts: start_ts,
->>>>>>> ad1db06a
+            start_ts: start_ts,
             callback: callback,
         };
         try!(self.tx.send(Message::Command(cmd)));
